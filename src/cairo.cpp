--- conflicted
+++ resolved
@@ -7,11 +7,9 @@
  * 
  * Interface to libcairo graphics library.
  * 
-<<<<<<< HEAD
  * http://www.cairographics.org/manual/index.html
-=======
+ * 
  * Not all functions and constants are available in all SilkJS builds.  Some versions of Ubuntu (Lucid, for one) may not install a new enough version of libcairo to support newer methods and constants provided by cairo.
->>>>>>> 45f3e6ff
  * 
  */
 #include "SilkJS.h"
@@ -2835,6 +2833,14 @@
     return o;
 }
 
+////////////////////////// TEXT AND GLYPHS
+
+static JSVAL context_select_font_face(JSARGS args) {
+    cairo_t *context = (cairo_t *) JSEXTERN(args[0]);
+    String::Utf8Value family(args[1]->ToString());
+    cairo_select_font_face(context, *family, (cairo_font_slant_t)args[2]->IntegerValue(), (cairo_font_weight_t)args[3]->IntegerValue());
+    return Undefined();
+}
 
 ////////////////////////// PATTERNS
 // http://www.cairographics.org/manual/cairo-cairo-pattern-t.html
@@ -4787,6 +4793,12 @@
     cairo->Set(String::New("REGION_OVERLAP_PART"), Integer::New(CAIRO_REGION_OVERLAP_PART));
 #endif
     
+    cairo->Set(String::New("FONT_SLANT_NORMAL"), Integer::New(CAIRO_FONT_SLANT_NORMAL));
+    cairo->Set(String::New("FONT_SLANT_ITALIC"), Integer::New(CAIRO_FONT_SLANT_ITALIC));
+    cairo->Set(String::New("FONT_SLANT_OBLIQUE"), Integer::New(CAIRO_FONT_SLANT_OBLIQUE));
+    
+    cairo->Set(String::New("FONT_WEIGHT_NORMAL"), Integer::New(CAIRO_FONT_WEIGHT_NORMAL));
+    cairo->Set(String::New("FONT_WEIGHT_BOLD"), Integer::New(CAIRO_FONT_WEIGHT_BOLD));
     
     
 //    net->Set(String::New("sendFile"), FunctionTemplate::New(net_sendfile));
