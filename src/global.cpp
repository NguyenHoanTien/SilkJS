#include "SilkJS.h"

using namespace v8;

Persistent<ObjectTemplate> globalObject;
Persistent<ObjectTemplate> builtinObject;
extern Persistent<Context> context;
extern char *readFile(const char *s);

static Handle<Value> Log(const Arguments& args) {
    HandleScope handle_scope;
    String::AsciiValue str(args[0]);
    printf("%ld %s\n", (unsigned long) getpid(), *str);
    return Undefined();
}

static Handle<Value> Print(const Arguments& args) {
    HandleScope handle_scope;
    String::AsciiValue str(args[0]);
    printf("%s", *str);
    return Undefined();
}

static Handle<Value> Println(const Arguments& args) {
    HandleScope handle_scope;
    String::AsciiValue str(args[0]);
    printf("%s\n", *str);
    return Undefined();
}

struct SCRIPTNODE {
    SCRIPTNODE *next;
    const char *name;
    time_t mtime;
    Persistent<Script> script;
};

SCRIPTNODE *scriptCache = NULL;

static Handle<Value> Include(const Arguments& args) {
    HandleScope scope;
    for (int i = 0; i < args.Length(); i++) {
        String::Utf8Value str(args[i]);
        char buf[strlen(*str) + 18 + 1];
        char *js_file = readFile(*str);
        if (!js_file) {
            strcpy(buf, *str);
            if (buf[0] != '/') {
                strcpy(buf, "/usr/share/silkjs/");
                strcat(buf, *str);
                js_file = readFile(buf);
            }
        }
        if (!js_file) {
            return ThrowException(String::Concat(String::New("include file not found "), args[i]->ToString()));
        }
        Handle<String> source = String::New(js_file);
        delete [] js_file;
        ScriptOrigin origin(String::New(*str), Integer::New(0), Integer::New(0));
        Handle<Script>script = Script::New(source, &origin);
        script->Run();
    }
    return Undefined();
}

extern void init_buffer_object();
extern void init_console_object();
extern void init_process_object();
extern void init_v8_object();
extern void init_net_object();
extern void init_fs_object();
extern void init_http_object();
#if !BOOTSTRAP_SILKJS
extern void init_sem_object();
extern void init_mysql_object();
extern void init_sqlite3_object();
extern void init_gd_object();
extern void init_ncurses_object();
extern void init_logfile_object();
extern void init_xhrHelper_object();
extern void init_ssh_object();
extern void init_mongodb_object();
#endif

void init_global_object() {
    HandleScope scope;
    globalObject = Persistent<ObjectTemplate>::New(ObjectTemplate::New());
    builtinObject = Persistent<ObjectTemplate>::New(ObjectTemplate::New());

    init_buffer_object();
    init_console_object();
    init_process_object();
    init_net_object();
    init_http_object();
    init_fs_object();
    init_v8_object();

#if !BOOTSTRAP_SILKJS
    init_logfile_object();
<<<<<<< HEAD
	init_sem_object();
	init_mysql_object();
	init_sqlite3_object();
	init_gd_object();
	init_ncurses_object();
	init_xhrHelper_object();
	init_ssh_object();
	init_mongodb_object();
=======
    init_sem_object();
    init_mysql_object();
    init_sqlite3_object();
    init_gd_object();
    init_ncurses_object();
    init_xhrHelper_object();
    init_ssh_object();
>>>>>>> aba39e89
#endif
    globalObject->Set(String::New("builtin"), builtinObject);
    globalObject->Set(String::New("log"), FunctionTemplate::New(Log));
    globalObject->Set(String::New("print"), FunctionTemplate::New(Print));
    globalObject->Set(String::New("println"), FunctionTemplate::New(Println));
    globalObject->Set(String::New("include"), FunctionTemplate::New(Include));
}<|MERGE_RESOLUTION|>--- conflicted
+++ resolved
@@ -79,7 +79,6 @@
 extern void init_logfile_object();
 extern void init_xhrHelper_object();
 extern void init_ssh_object();
-extern void init_mongodb_object();
 #endif
 
 void init_global_object() {
@@ -97,16 +96,6 @@
 
 #if !BOOTSTRAP_SILKJS
     init_logfile_object();
-<<<<<<< HEAD
-	init_sem_object();
-	init_mysql_object();
-	init_sqlite3_object();
-	init_gd_object();
-	init_ncurses_object();
-	init_xhrHelper_object();
-	init_ssh_object();
-	init_mongodb_object();
-=======
     init_sem_object();
     init_mysql_object();
     init_sqlite3_object();
@@ -114,7 +103,6 @@
     init_ncurses_object();
     init_xhrHelper_object();
     init_ssh_object();
->>>>>>> aba39e89
 #endif
     globalObject->Set(String::New("builtin"), builtinObject);
     globalObject->Set(String::New("log"), FunctionTemplate::New(Log));
