/**
 * @module Json
 *
 * ### Synopsis
 *
 * var Json = require('Json');
 *
 * ### Notes
 *
 * If a global Server singleton exists, its endRequest method is called; otherwise res.stop() is called.  The Server.endRequest() method might do a bit more cleanup than res.stop allows - like writing session data to disk, unlocking semaphores, etc.
 */
var Json = function() {
    return {
        /**
<<<<<<< HEAD
		 * @function Json.encode
         * 
=======
         * @function Json.encode
         *
>>>>>>> 227cb21a
         * ### Synopsis
         *
         * var s = Json.encode(obj);
<<<<<<< HEAD
         * 
		 * Encode an object using NATIVE JSON object for speed
		 *
		 * @param {Object} obj - Object to be encoded as a string
		 * @returns {string} s - Object encoded as a string
		 */
        encode: function(o) {
            return JSON.stringify(o);
        },
        
        /**
		 * @function Json.decode
         * 
=======
         *
         * Encode an object using NATIVE JSON object for speed
         *
         * @param {Object} obj - Object to be encoded as a string
         * @returns {string} s - Object encoded as a string
         */
        encode : function(o) {
            return JSON.stringify(o);
        },

        /**
         * @function Json.decode
         *
>>>>>>> 227cb21a
         * ### Synopsis
         *
         * var obj = Json.decode(s);
<<<<<<< HEAD
         * 
		 * Decode a string using NATIVE JSON object for speed
		 *
		 * @param {string} s - String to be decoded
		 * @returns {Object} obj - Object decoded from string
		 */
        decode: function(s) {
            return JSON.parse(s);
        },
        
=======
         *
         * Decode a string using NATIVE JSON object for speed
         *
         * @param {string} s - String to be decoded
         * @returns {Object} obj - Object decoded from string
         */
        decode : function(s) {
            return JSON.parse(s);
        },

>>>>>>> 227cb21a
        /**
         * @function Json.successString
         *
         * ### Synopsis
         *
         * var s = Json.successString(obj);
<<<<<<< HEAD
         * 
		 * Generate a JSON encoded success string from an Object
		 *
		 * @param {Object} obj - Object/Response to be sent to client
		 * @returns {string} s = Wrapped Object converted to JSON with success indication
		 */
        successString: function(obj) {
            obj.success = true;
            return Json.encode(obj);
        },
		
        
=======
         *
         * Generate a JSON encoded success string from an Object
         *
         * @param {Object} obj - Object/Response to be sent to client
         * @returns {string} s = Wrapped Object converted to JSON with success indication
         */
        successString : function(obj) {
            obj.success = true;
            return Json.encode(obj);
        },

>>>>>>> 227cb21a
        /**
         * @function Json.success
         *
         * ### Synopsis
         *
         * Json.success(obj);
         *
         * Send success response to client.  The obj argument has success: true added to it, and it is sent to the client.  If no object is passed, then { success: true } is sent.
         *
         * @param {Object} obj - object to send to the client
         */
<<<<<<< HEAD
        success: function(obj) {
=======
        success : function(obj) {
>>>>>>> 227cb21a
            res.reset();
            obj = obj || {};
            obj.success = true;
            if (req.data.callback) {
                res.contentType = 'text/javascript';
                res.write([req.data.callback, '(', Json.encode(obj), ')'].join(''));
            }
            else {
                var contentType = req.getHeader('content-type') || '';
                var ret = Json.encode(obj);
                if (contentType.indexOf('multipart/form-data') != -1) {
                    // it's something like a post through an invisible iframe, so we wrap the reponse in  textarea tags
<<<<<<< HEAD
                    res.write('<textarea>'+ret+'</textarea>');
=======
                    res.write('<textarea>' + ret + '</textarea>');
>>>>>>> 227cb21a
                }
                else {
                    res.write(ret);
                }
            }
            if (global.Server && global.Server.endRequest()) {
                Server.endRequest();
            }
            else {
                res.stop();
            }
        },
<<<<<<< HEAD
        
=======

>>>>>>> 227cb21a
        /**
         * @function  Json.send
         *
         * ### Synopsis
         *
         * Json.send(json_string);
<<<<<<< HEAD
         * 
		 * Send an already JSON encoded string and end the request.
		 *
		 * @param {string} json_string - String to be sent
		 */
        send: function(json) {
=======
         *
         * Send an already JSON encoded string and end the request.
         *
         * @param {string} json_string - String to be sent
         */
        send : function(json) {
>>>>>>> 227cb21a
            res.write(json);
            if (global.Server && global.Server.endRequest()) {
                Server.endRequest();
            }
            else {
                res.stop();
            }
        },
<<<<<<< HEAD
		
        /**
        * @function Json.failure
        * 
        * ### Synopsis
        * 
        * Json.failure(message);
        * 
        * Send an error/failure response to the client.  The content has the form { success: false, message: 'text of failure description' },
        * 
        * @param {string} message - message to send
        */        
        failure: function(msg) {
            if (!contentType.indexOf('multipart/form-data') != -1) {
                res.write('<textarea>'+Json.encode({
                    success: false,
                    message: msg
                })+'</textarea>');
=======

        /**
         * @function Json.failure
         *
         * ### Synopsis
         *
         * Json.failure(message);
         *
         * Send an error/failure response to the client.  The content has the form { success: false, message: 'text of failure description' },
         *
         * @param {string} message - message to send
         */
        failure : function(msg) {
            var contentType = req.getHeader('content-type') || '',
                responseObj = {
                    success : false,
                    message : msg
                };

            if (contentType && !contentType.indexOf('multipart/form-data') != -1) {
                res.write('<textarea>' + Json.encode(responseObj) + '</textarea>');
>>>>>>> 227cb21a
            }
            else {
                res.write(Json.encode(responseObj));
            }

            if (global.Server && global.Server.endRequest()) {
                Server.endRequest();
            }
            else {
                res.stop();
            }
        },
<<<<<<< HEAD
        
=======

>>>>>>> 227cb21a
        /**
         * @function Json.exception
         *
         * ### Synopsis
         *
         * Json.exception(msg);
         *
         * Similar to Json.failure, except this differentiates between failures and try/catch type exceptions.  The message is typically the cause of the exception with stack trace.
         *
         * The object sent to the client looks like { success: false, excsption: 'message' }
         *
         * @param {string} msg - text to send as exception.
         */
<<<<<<< HEAD
        exception: function(msg) {
            res.write(Json.encode({
                success: false,
                exception: msg
=======
        exception : function(msg) {
            res.write(Json.encode({
                success   : false,
                exception : msg
>>>>>>> 227cb21a
            }));
            if (global.Server && global.Server.endRequest()) {
                Server.endRequest();
            }
            else {
                res.stop();
            }
        }
    }
}();

if (exports) {
    exports = Json;
}<|MERGE_RESOLUTION|>--- conflicted
+++ resolved
@@ -12,17 +12,11 @@
 var Json = function() {
     return {
         /**
-<<<<<<< HEAD
 		 * @function Json.encode
          * 
-=======
-         * @function Json.encode
-         *
->>>>>>> 227cb21a
          * ### Synopsis
          *
          * var s = Json.encode(obj);
-<<<<<<< HEAD
          * 
 		 * Encode an object using NATIVE JSON object for speed
 		 *
@@ -36,7 +30,6 @@
         /**
 		 * @function Json.decode
          * 
-=======
          *
          * Encode an object using NATIVE JSON object for speed
          *
@@ -50,11 +43,9 @@
         /**
          * @function Json.decode
          *
->>>>>>> 227cb21a
          * ### Synopsis
          *
          * var obj = Json.decode(s);
-<<<<<<< HEAD
          * 
 		 * Decode a string using NATIVE JSON object for speed
 		 *
@@ -65,25 +56,12 @@
             return JSON.parse(s);
         },
         
-=======
-         *
-         * Decode a string using NATIVE JSON object for speed
-         *
-         * @param {string} s - String to be decoded
-         * @returns {Object} obj - Object decoded from string
-         */
-        decode : function(s) {
-            return JSON.parse(s);
-        },
-
->>>>>>> 227cb21a
         /**
          * @function Json.successString
          *
          * ### Synopsis
          *
          * var s = Json.successString(obj);
-<<<<<<< HEAD
          * 
 		 * Generate a JSON encoded success string from an Object
 		 *
@@ -95,20 +73,6 @@
             return Json.encode(obj);
         },
 		
-        
-=======
-         *
-         * Generate a JSON encoded success string from an Object
-         *
-         * @param {Object} obj - Object/Response to be sent to client
-         * @returns {string} s = Wrapped Object converted to JSON with success indication
-         */
-        successString : function(obj) {
-            obj.success = true;
-            return Json.encode(obj);
-        },
-
->>>>>>> 227cb21a
         /**
          * @function Json.success
          *
@@ -120,11 +84,7 @@
          *
          * @param {Object} obj - object to send to the client
          */
-<<<<<<< HEAD
         success: function(obj) {
-=======
-        success : function(obj) {
->>>>>>> 227cb21a
             res.reset();
             obj = obj || {};
             obj.success = true;
@@ -137,11 +97,7 @@
                 var ret = Json.encode(obj);
                 if (contentType.indexOf('multipart/form-data') != -1) {
                     // it's something like a post through an invisible iframe, so we wrap the reponse in  textarea tags
-<<<<<<< HEAD
-                    res.write('<textarea>'+ret+'</textarea>');
-=======
                     res.write('<textarea>' + ret + '</textarea>');
->>>>>>> 227cb21a
                 }
                 else {
                     res.write(ret);
@@ -154,32 +110,19 @@
                 res.stop();
             }
         },
-<<<<<<< HEAD
-        
-=======
 
->>>>>>> 227cb21a
         /**
          * @function  Json.send
          *
          * ### Synopsis
          *
          * Json.send(json_string);
-<<<<<<< HEAD
          * 
 		 * Send an already JSON encoded string and end the request.
 		 *
 		 * @param {string} json_string - String to be sent
 		 */
         send: function(json) {
-=======
-         *
-         * Send an already JSON encoded string and end the request.
-         *
-         * @param {string} json_string - String to be sent
-         */
-        send : function(json) {
->>>>>>> 227cb21a
             res.write(json);
             if (global.Server && global.Server.endRequest()) {
                 Server.endRequest();
@@ -188,7 +131,6 @@
                 res.stop();
             }
         },
-<<<<<<< HEAD
 		
         /**
         * @function Json.failure
@@ -202,34 +144,9 @@
         * @param {string} message - message to send
         */        
         failure: function(msg) {
-            if (!contentType.indexOf('multipart/form-data') != -1) {
-                res.write('<textarea>'+Json.encode({
-                    success: false,
-                    message: msg
-                })+'</textarea>');
-=======
-
-        /**
-         * @function Json.failure
-         *
-         * ### Synopsis
-         *
-         * Json.failure(message);
-         *
-         * Send an error/failure response to the client.  The content has the form { success: false, message: 'text of failure description' },
-         *
-         * @param {string} message - message to send
-         */
-        failure : function(msg) {
-            var contentType = req.getHeader('content-type') || '',
-                responseObj = {
-                    success : false,
-                    message : msg
-                };
-
+            var contentType = req.getHeader('content-type') || '';
             if (contentType && !contentType.indexOf('multipart/form-data') != -1) {
                 res.write('<textarea>' + Json.encode(responseObj) + '</textarea>');
->>>>>>> 227cb21a
             }
             else {
                 res.write(Json.encode(responseObj));
@@ -242,11 +159,7 @@
                 res.stop();
             }
         },
-<<<<<<< HEAD
-        
-=======
 
->>>>>>> 227cb21a
         /**
          * @function Json.exception
          *
@@ -260,17 +173,10 @@
          *
          * @param {string} msg - text to send as exception.
          */
-<<<<<<< HEAD
-        exception: function(msg) {
-            res.write(Json.encode({
-                success: false,
-                exception: msg
-=======
         exception : function(msg) {
             res.write(Json.encode({
                 success   : false,
                 exception : msg
->>>>>>> 227cb21a
             }));
             if (global.Server && global.Server.endRequest()) {
                 Server.endRequest();
